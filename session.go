--- conflicted
+++ resolved
@@ -224,30 +224,13 @@
 // session read a frame from underlying connection
 // it's data is pointed to the input buffer
 func (s *Session) readFrame(buffer []byte) (f Frame, err error) {
-<<<<<<< HEAD
-	if _, err := io.ReadFull(s.conn, buffer[:headerSize]); err != nil {
-		return f, errors.New("readFrame: " + err.Error())
-	}
-
-	dec := rawHeader(buffer)
-	if dec.Version() != version {
-		return f, ErrInvalidProtocol
-	}
-
-	f.ver = dec.Version()
-	f.cmd = dec.Cmd()
-	f.sid = dec.StreamID()
-	if length := dec.Length(); length > 0 {
-		if _, err := io.ReadFull(s.conn, buffer[headerSize:headerSize+length]); err != nil {
-			return f, errors.New("readFrame: " + err.Error())
-=======
 	var hdr rawHeader
 	if _, err := io.ReadFull(s.conn, hdr[:]); err != nil {
-		return f, errors.Wrap(err, "readFrame")
+		return f, errors.New("readFrame: " + err.Error())
 	}
 
 	if hdr.Version() != version {
-		return f, errors.New(errInvalidProtocol)
+		return f, ErrInvalidProtocol
 	}
 
 	f.ver = hdr.Version()
@@ -256,8 +239,7 @@
 	if length := hdr.Length(); length > 0 {
 		f.data = buffer[:length]
 		if _, err := io.ReadFull(s.conn, f.data); err != nil {
-			return f, errors.Wrap(err, "readFrame")
->>>>>>> f4f6ca39
+			return f, errors.New("readFrame: " + err.Error())
 		}
 	}
 	return f, nil
@@ -338,18 +320,18 @@
 	defer tickerPing.Stop()
 	defer tickerTimeout.Stop()
 
-	s.rttTest = time.Now()
-	s.writeFrame(newFrame(cmdNOP, atomic.AddUint32(&s.rttSn, uint32(1))))
+	/*s.rttTest = time.Now()
+	_, err := s.writeFrameInternal(newFrame(cmdNOP, atomic.AddUint32(&s.rttSn, uint32(1))), tickerPing.C)
+	if err != nil {
+		s.Close()
+		return
+	}*/
 
 	for {
 		select {
 		case <-tickerPing.C:
-<<<<<<< HEAD
 			s.rttTest = time.Now()
-			s.writeFrame(newFrame(cmdNOP, atomic.AddUint32(&s.rttSn, uint32(1))))
-=======
-			s.writeFrameInternal(newFrame(cmdNOP, 0), tickerPing.C)
->>>>>>> f4f6ca39
+			s.writeFrameInternal(newFrame(cmdNOP, atomic.AddUint32(&s.rttSn, uint32(1))), tickerPing.C)
 			s.notifyBucket() // force a signal to the recvLoop
 		case <-tickerTimeout.C:
 			if !atomic.CompareAndSwapInt32(&s.dataReady, 1, 0) {
@@ -404,51 +386,46 @@
 
 // internal writeFrame version to support deadline used in keepalive
 func (s *Session) writeFrameInternal(f Frame, deadline <-chan time.Time) (int, error) {
-	req := writeRequest{
-		frame:  f,
-		result: make(chan writeResult, 1),
-	}
-	select {
-	case <-s.die:
-		return 0, ErrBrokenPipe
-	case s.writes <- req:
-	case <-deadline:
-		return 0, errTimeout
-	}
-
-<<<<<<< HEAD
-	result := <-req.result
-	return result.n, result.err
-}
-
-func (s *Session) writeFrameNRet(f Frame) {
-	req := writeRequest{
-		frame:  f,
-		result: make(chan writeResult, 1),
-	}
-	select {
-	case <-s.die:
-	case s.writes <- req:
-	}
-}
-
-func (s *Session) WriteCustomCMD(cmd byte, bts []byte) (n int, err error) {
-	if s.IsClosed() {
-		return 0, ErrBrokenPipe
-	}
-	f := newFrame(cmd, 0)
-	f.data = bts
-
-	return s.writeFrame(f)
-}
-=======
+	req, err := s.writeFrameHalf(f, deadline)
+	if err != nil {
+		return 0, err
+	}
+
 	select {
 	case result := <-req.result:
 		return result.n, result.err
 	case <-deadline:
 		return 0, errTimeout
 	case <-s.die:
-		return 0, errors.New(errBrokenPipe)
-	}
-}
->>>>>>> f4f6ca39
+		return 0, ErrBrokenPipe
+	}
+}
+
+func (s *Session) writeFrameNRet(f Frame) {
+	s.writeFrameHalf(f, nil)
+}
+
+func (s *Session) writeFrameHalf(f Frame, deadline <-chan time.Time) (*writeRequest, error) {
+	req := writeRequest{
+		frame:  f,
+		result: make(chan writeResult, 1),
+	}
+	select {
+	case <-s.die:
+		return nil, ErrBrokenPipe
+	case s.writes <- req:
+	case <-deadline:
+		return nil, errTimeout
+	}
+	return &req, nil
+}
+
+func (s *Session) WriteCustomCMD(cmd byte, bts []byte) (n int, err error) {
+	if s.IsClosed() {
+		return 0, ErrBrokenPipe
+	}
+	f := newFrame(cmd, 0)
+	f.data = bts
+
+	return s.writeFrame(f)
+}
