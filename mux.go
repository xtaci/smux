--- conflicted
+++ resolved
@@ -38,20 +38,13 @@
 // DefaultConfig is used to return a default configuration
 func DefaultConfig() *Config {
 	return &Config{
-<<<<<<< HEAD
 		KeepAliveInterval:  2 * time.Second,
 		KeepAliveTimeout:   30 * time.Second,
-		MaxFrameSize:       4096,
+		MaxFrameSize:       32768,
 		MaxReceiveBuffer:   16 * 1024 * 1024,
 		EnableStreamBuffer: true,
 		MaxStreamBuffer:    8 * 1024 * 1024,
 		BoostTimeout:       10 * time.Second,
-=======
-		KeepAliveInterval: 10 * time.Second,
-		KeepAliveTimeout:  30 * time.Second,
-		MaxFrameSize:      32768,
-		MaxReceiveBuffer:  4194304,
->>>>>>> f4f6ca39
 	}
 }
 
