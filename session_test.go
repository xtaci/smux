--- conflicted
+++ resolved
@@ -7,18 +7,23 @@
 	"io"
 	"math/rand"
 	"net"
-<<<<<<< HEAD
 	"net/http"
 	_ "net/http/pprof"
-	"runtime"
-=======
->>>>>>> f4f6ca39
+	//"runtime"
+	"runtime/pprof"
+	"bytes"
 	"strings"
 	"sync"
 	"sync/atomic"
 	"testing"
 	"time"
 )
+
+func init() {
+	go func() {
+		http.ListenAndServe("localhost:6060", nil)
+	}()
+}
 
 // setupServer starts new server listening on a random localhost port and
 // returns address of the server, function to stop the server, new client
@@ -412,6 +417,7 @@
 	config.KeepAliveTimeout = 2 * time.Second
 	session, _ := Client(blockWriteCli, config)
 	time.Sleep(3 * time.Second)
+	//time.Sleep(time.Hour * 2)
 	if !session.IsClosed() {
 		t.Fatal("keepalive-timeout failed")
 	}
@@ -783,7 +789,7 @@
 			close(c)
 		}()
 		_, err = session.writeFrameInternal(f, c)
-		if err.Error() != errBrokenPipe {
+		if err.Error() != ErrBrokenPipe.Error() {
 			t.Fatal("write frame with deadline failed", err)
 		}
 	}
@@ -839,8 +845,25 @@
 }
 
 func TestSlowReadBlocking(t *testing.T) {
-
-	runtime.GOMAXPROCS(runtime.NumCPU() + 2)
+	c1, c2, err := getTCPConnectionPair()
+	if err != nil {
+		t.Fatal(err)
+		return
+	}
+
+	testSlowReadBlocking(t, c1, c2)
+}
+
+func TestSlowReadBlocking2(t *testing.T) {
+	srv, cli := net.Pipe()
+	defer srv.Close()
+	defer cli.Close()
+
+	testSlowReadBlocking(t, srv, cli)
+}
+
+func testSlowReadBlocking(t *testing.T, srv net.Conn, cli net.Conn) {
+	//runtime.GOMAXPROCS(runtime.NumCPU() + 2)
 	config := &Config{
 		KeepAliveInterval:  10 * time.Second,
 		KeepAliveTimeout:   30 * time.Second,
@@ -851,48 +874,27 @@
 		BoostTimeout:       100 * time.Millisecond,
 	}
 
-	ln, err := net.Listen("tcp", "127.0.0.1:39999")
-	if err != nil {
-		panic(err)
-	}
-	defer ln.Close()
-	go func() {
+	go func (conn net.Conn) {
+		session, _ := Server(conn, config)
 		for {
-			conn, err := ln.Accept()
-			if err != nil {
-				break
-			}
-			go func (conn net.Conn) {
-				session, _ := Server(conn, config)
-				for {
-					if stream, err := session.AcceptStream(); err == nil {
-						go func(s io.ReadWriteCloser) {
-							buf := make([]byte, 1024 * 1024, 1024 * 1024)
-							for {
-								n, err := s.Read(buf)
-								if err != nil {
-									return
-								}
-//								t.Log("s1", stream.id, "session.bucket", atomic.LoadInt32(&session.bucket), "stream.bucket", atomic.LoadInt32(&stream.bucket), n)
-								s.Write(buf[:n])
-//								t.Log("s2", stream.id, "session.bucket", atomic.LoadInt32(&session.bucket), "stream.bucket", atomic.LoadInt32(&stream.bucket), n)
-							}
-						}(stream)
-					} else {
-						return
+			if stream, err := session.AcceptStream(); err == nil {
+				go func(s io.ReadWriteCloser) {
+					buf := make([]byte, 1024 * 1024, 1024 * 1024)
+					for {
+						n, err := s.Read(buf)
+						if err != nil {
+							return
+						}
+//						t.Log("s1", stream.id, "session.bucket", atomic.LoadInt32(&session.bucket), "stream.bucket", atomic.LoadInt32(&stream.bucket), n)
+						s.Write(buf[:n])
+//						t.Log("s2", stream.id, "session.bucket", atomic.LoadInt32(&session.bucket), "stream.bucket", atomic.LoadInt32(&stream.bucket), n)
 					}
-				}
-			}(conn)
-		}
-	}()
-
-	cli, err := net.Dial("tcp", "127.0.0.1:39999")
-	if err != nil {
-		// handle error
-		panic(err)
-	}
-	defer cli.Close()
-
+				}(stream)
+			} else {
+				return
+			}
+		}
+	}(srv)
 
 	session, _ := Client(cli, config)
 	startNotify := make(chan bool, 1)
@@ -968,7 +970,7 @@
 			t.Log("normal stream start...")
 			defer func() {
 				atomic.StoreInt32(&flag, int32(0))
-				stream.Close()
+				//stream.Close()
 				t.Log("normal stream end...")
 			}()
 
@@ -982,7 +984,12 @@
 				stream.SetWriteDeadline(time.Now().Add(500 * time.Millisecond))
 				_, err := stream.Write([]byte(msg))
 				if err != nil && strings.Contains(err.Error(), "i/o timeout") {
-					t.Log(stream.id, i, err, "session.bucket", atomic.LoadInt32(&session.bucket), "stream.bucket", atomic.LoadInt32(&stream.bucket))
+					t.Log(stream.id, i, err,
+						"session.bucket", atomic.LoadInt32(&session.bucket),
+						"stream.bucket", atomic.LoadInt32(&stream.bucket),
+						"stream.empflag", atomic.LoadInt32(&stream.empflag), "stream.fulflag", atomic.LoadInt32(&stream.fulflag))
+					dumpGoroutine(t)
+					t.Fatal(err)
 					return
 				}
 
@@ -993,7 +1000,6 @@
 				} else if string(buf[:n]) != msg {
 					t.Fatal(err)
 				} else {
-//					t.Log(stream.id, "session.bucket", atomic.LoadInt32(&session.bucket), "stream.bucket", atomic.LoadInt32(&stream.bucket))
 					t.Log(stream.id, i, "time for normal stream rtt", time.Since(start))
 				}
 				<- time.After(200 * time.Millisecond)
@@ -1020,6 +1026,7 @@
 		}
 	}
 }
+
 func BenchmarkConnSmux(b *testing.B) {
 	cs, ss, err := getSmuxStreamPair()
 	if err != nil {
@@ -1030,8 +1037,8 @@
 	bench(b, cs, ss)
 }
 
-func BenchmarkConnTCP(b *testing.B) {
-	cs, ss, err := getTCPConnectionPair()
+func BenchmarkConnSmuxPipe(b *testing.B) {
+	cs, ss, err := getSmuxStreamPairPipe()
 	if err != nil {
 		b.Fatal(err)
 	}
@@ -1040,12 +1047,37 @@
 	bench(b, cs, ss)
 }
 
+func BenchmarkConnTCP(b *testing.B) {
+	cs, ss, err := getTCPConnectionPair()
+	if err != nil {
+		b.Fatal(err)
+	}
+	defer cs.Close()
+	defer ss.Close()
+	bench(b, cs, ss)
+}
+
+func BenchmarkConnPipe(b *testing.B) {
+	cs, ss := net.Pipe()
+	defer cs.Close()
+	defer ss.Close()
+	bench(b, cs, ss)
+}
+
 func getSmuxStreamPair() (*Stream, *Stream, error) {
 	c1, c2, err := getTCPConnectionPair()
 	if err != nil {
 		return nil, nil, err
 	}
-
+	return getSmuxStreamPairInternal(c1, c2)
+}
+
+func getSmuxStreamPairPipe() (*Stream, *Stream, error) {
+	c1, c2 := net.Pipe()
+	return getSmuxStreamPairInternal(c1, c2)
+}
+
+func getSmuxStreamPairInternal(c1, c2 net.Conn) (*Stream, *Stream, error) {
 	s, err := Server(c2, nil)
 	if err != nil {
 		return nil, nil, err
@@ -1124,4 +1156,10 @@
 		wr.Write(buf)
 	}
 	wg.Wait()
-}+}
+
+func dumpGoroutine(t *testing.T) {
+	var b bytes.Buffer
+	pprof.Lookup("goroutine").WriteTo(&b, 1)
+	t.Log(b.String())
+}
